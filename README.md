[![Starchitect](./assets/starchitect.png)](https://starchitect.ai)
<<<<<<< HEAD
[Join our community!](https://discord.gg/r48ZahhA)
=======
[Join our community!](https://discord.gg/kDTtfpgFFq)
# Starchitect-CloudGuard
>>>>>>> cef5279e

# Starchitect-CloudGuard

<<<<<<< HEAD
[![Regula Tests](https://github.com/nonfx/starchitect-cloudguard/actions/workflows/regula-test.yml/badge.svg)](https://github.com/nonfx/starchitect-cloudguard/actions/workflows/regula-test.yml)
[![License: MIT](https://img.shields.io/badge/License-MIT-yellow.svg)](./LICENSE)
[![Discord](https://img.shields.io/discord/1306489507499216897)](https://discord.gg/r48ZahhA)
=======
[![Regula Tests](https://github.com/nonfx/starchitect-cloudguard/actions/workflows/regula-test.yml/badge.svg)](https://github.com/nonfx/starchitect-cloudguard/actions/workflows/regula-test.yml) 
[![License: MIT](https://img.shields.io/badge/License-MIT-yellow.svg)](./LICENSE) 
[![Discord](https://img.shields.io/discord/1306489507499216897)](https://discord.gg/kDTtfpgFFq)
>>>>>>> cef5279e

---

Starchitect-CloudGuard is an open-source repository that provides security tests for cloud infrastructure in two ways:

1. Runtime Tests (`/runtime`): Direct security checks against your live cloud accounts (currently supporting AWS)
2. Infrastructure as Code Tests (`/terraform`): Static analysis of your infrastructure-as-code files in Terraform format, supporting both AWS and GCP security benchmarks

Cutting-edge AI-powered test-writing agents craft these tests with a well-defined understanding of cloud security. Each test undergoes meticulous human review by the experienced team at [The Non-Functionional Co.](https://nonfx.com), ensuring high-quality and reliable compliance validation.

This framework is designed to be flexible and extensible. While we currently focus on AWS runtime checks and Terraform static analysis, support for additional cloud providers (like GCP, Azure) and IaC formats (like Pulumi, Bicep, CloudFormation) is constantly growing. If you have specific requirements, open a GitHub issue; our team will be happy to assist.

## Installation

You can install the Starchitect CLI in several ways:

### Using Homebrew

```bash
brew tap nonfx/starkit
brew install starkit
```

### Using npm

```bash
npm install starkit
```

For additional installation platforms and options, check our [releases section](https://github.com/nonfx/starchitect-cloudguard/releases).

## Running Benchmark Tests

You can run all benchmark tests on your live AWS environment using our CLI:

```bash
starkit runtime aws
```

### AWS Credentials Configuration

Before running the tests, you'll need to configure your AWS credentials. Here are two ways to do this:

1. Using Environment Variables
   Export these variables in your terminal:

   ```bash
   export AWS_ACCESS_KEY_ID=<your-access-key>
   export AWS_SECRET_ACCESS_KEY=<your-secret-key>
   ```

2. Using AWS CLI (Recommended)
   First, install the AWS CLI from: https://aws.amazon.com/cli/
   Then, run:
   ```bash
   aws configure
   AWS Access Key ID: [your-access-key]
   AWS Secret Access Key: [your-secret-key]
   Default region name: [your-region]
   Default output format: [json]
   ```

Ref:

- Create access keys: https://docs.aws.amazon.com/IAM/latest/UserGuide/id_credentials_access-keys.html
- AWS CLI setup guide: https://docs.aws.amazon.com/cli/latest/userguide/cli-chap-configure.html

## Security Benchmark Coverage

| Benchmark                                           | Status |
| --------------------------------------------------- | ------ |
| CIS Amazon Web Services Foundations                 | ✅     |
| CIS Google Cloud Computing Platform Foundation      | ✅     |
| CIS Amazon Web Services Three-tier Web Architecture | ✅     |
| AWS Foundational Security Best Practices            | ✅     |
| CIS Google Cloud Platform Security Foundations      | ✅     |

> All tests are implemented using [Fugue Regula](https://github.com/fugue/regula) for Terraform configurations

> CloudFormation, Pulumi, and Bicep tests are coming soon.

## Contributing

We welcome contributions from the community! To contribute to Starchitect-CloudGuard, please follow these steps:

1. Fork the repository.
2. Create a new branch for your feature or fix.
3. Make your changes and write tests.
4. Submit a pull request.
5. Await review and approval.

For more details, refer to the [Contributing Guide](CONTRIBUTING.md).

<<<<<<< HEAD
The Starchitect-CloudGuard community is vibrant and collaborative. Join us on our [Discord server](https://discord.gg/r48ZahhA) to connect, ask questions, share insights, and contribute to the project.

## FAQ

1. Why are you using the Commons Clause licence?

   We have chosen to use the [Commons Clause](https://commonsclause.com/) license for this project in order to strike a balance between open source values and sustainability. Our goal is to ensure that the software remains freely available for everyone to use, modify, and share, while also protecting our ability to further develop and maintain the project.

   The Commons Clause is a license condition that can be added to existing open source licenses like the Apache, MIT or GPL licenses. When applied, the Commons Clause allows free use, modification, and sharing of the software, but prohibits others from selling the software or offering it as part of a commercial hosted service without explicit permission.

   We believe this approach has several benefits:

   - **Free for all users:** The software remains free forever for anyone to use, whether you're an individual, non-profit, startup, or large enterprise. You can use it in your own projects, modify it to suit your needs, and share it with others, as long as you comply with the terms of the open source license.

   - **Protects project sustainability:** By prohibiting unauthorized commercial resale of the software, the Commons Clause ensures that the original developers and maintainers can sustain the development of the project. Without this, there is a risk that third parties could take the software, resell it, and capture the value without contributing back.

   - **Allows commercial licensing:** For companies that wish to sell the software commercially or offer it as a paid hosted service, the Commons Clause allows for the negotiation of commercial licenses. This ensures the project can be monetized where appropriate to fund ongoing development.

   We understand some may have concerns about the Commons Clause and its impact on open source. However, we believe this balanced approach is currently the best way to make the software as widely available as possible while ensuring the long-term sustainability and success of the project. The Commons Clause provides the legal teeth to enforce these terms.

   If you have any other questions or concerns about the licensing, please don't hesitate to reach out. We believe in being fully transparent about our choice of license and how it impacts the community. Our aim is to create amazing software that empowers users while building a sustainable open source project.
=======
The Starchitect-CloudGuard community is vibrant and collaborative. Join us on our [Discord server](https://discord.gg/kDTtfpgFFq) to connect, ask questions, share insights, and contribute to the project.
>>>>>>> cef5279e
<|MERGE_RESOLUTION|>--- conflicted
+++ resolved
@@ -1,22 +1,11 @@
 [![Starchitect](./assets/starchitect.png)](https://starchitect.ai)
-<<<<<<< HEAD
-[Join our community!](https://discord.gg/r48ZahhA)
-=======
 [Join our community!](https://discord.gg/kDTtfpgFFq)
-# Starchitect-CloudGuard
->>>>>>> cef5279e
 
 # Starchitect-CloudGuard
 
-<<<<<<< HEAD
 [![Regula Tests](https://github.com/nonfx/starchitect-cloudguard/actions/workflows/regula-test.yml/badge.svg)](https://github.com/nonfx/starchitect-cloudguard/actions/workflows/regula-test.yml)
 [![License: MIT](https://img.shields.io/badge/License-MIT-yellow.svg)](./LICENSE)
-[![Discord](https://img.shields.io/discord/1306489507499216897)](https://discord.gg/r48ZahhA)
-=======
-[![Regula Tests](https://github.com/nonfx/starchitect-cloudguard/actions/workflows/regula-test.yml/badge.svg)](https://github.com/nonfx/starchitect-cloudguard/actions/workflows/regula-test.yml) 
-[![License: MIT](https://img.shields.io/badge/License-MIT-yellow.svg)](./LICENSE) 
 [![Discord](https://img.shields.io/discord/1306489507499216897)](https://discord.gg/kDTtfpgFFq)
->>>>>>> cef5279e
 
 ---
 
@@ -110,8 +99,9 @@
 
 For more details, refer to the [Contributing Guide](CONTRIBUTING.md).
 
-<<<<<<< HEAD
 The Starchitect-CloudGuard community is vibrant and collaborative. Join us on our [Discord server](https://discord.gg/r48ZahhA) to connect, ask questions, share insights, and contribute to the project.
+
+The Starchitect-CloudGuard community is vibrant and collaborative. Join us on our [Discord server](https://discord.gg/kDTtfpgFFq) to connect, ask questions, share insights, and contribute to the project.
 
 ## FAQ
 
@@ -131,7 +121,4 @@
 
    We understand some may have concerns about the Commons Clause and its impact on open source. However, we believe this balanced approach is currently the best way to make the software as widely available as possible while ensuring the long-term sustainability and success of the project. The Commons Clause provides the legal teeth to enforce these terms.
 
-   If you have any other questions or concerns about the licensing, please don't hesitate to reach out. We believe in being fully transparent about our choice of license and how it impacts the community. Our aim is to create amazing software that empowers users while building a sustainable open source project.
-=======
-The Starchitect-CloudGuard community is vibrant and collaborative. Join us on our [Discord server](https://discord.gg/kDTtfpgFFq) to connect, ask questions, share insights, and contribute to the project.
->>>>>>> cef5279e
+   If you have any other questions or concerns about the licensing, please don't hesitate to reach out. We believe in being fully transparent about our choice of license and how it impacts the community. Our aim is to create amazing software that empowers users while building a sustainable open source project.