import { IAMClient, ListAccessKeysCommand, ListUsersCommand } from "@aws-sdk/client-iam";
import { printSummary, generateSummary } from "../../utils/string-utils.js";
import { ComplianceStatus, type ComplianceReport, type RuntimeTest } from "../../types.js";

async function checkIamUserAccessKeys(region: string = "us-east-1"): Promise<ComplianceReport> {
	const client = new IAMClient({ region });
	const results: ComplianceReport = {
		checks: []
	};

	try {
		// Get all IAM users
		const users = await client.send(new ListUsersCommand({}));

		if (!users.Users || users.Users.length === 0) {
			results.checks = [
				{
					resourceName: "No IAM Users",
					status: ComplianceStatus.NOTAPPLICABLE,
					message: "No IAM users found"
				}
			];
			return results;
		}

		// Check access keys for each user
		for (const user of users.Users) {
			if (!user.UserName) {
				results.checks.push({
					resourceName: "Unknown User",
					status: ComplianceStatus.ERROR,
					message: "User found without username"
				});
				continue;
			}

			try {
				const accessKeys = await client.send(
					new ListAccessKeysCommand({
						UserName: user.UserName
					})
				);

				const activeKeys =
					accessKeys.AccessKeyMetadata?.filter(key => key.Status === "Active") || [];

				results.checks.push({
					resourceName: user.UserName,
					resourceArn: user.Arn,
					status: activeKeys.length <= 1 ? ComplianceStatus.PASS : ComplianceStatus.FAIL,
					message:
						activeKeys.length > 1
							? `User has ${activeKeys.length} active access keys. Only one should be active.`
							: undefined
				});
			} catch (error) {
				results.checks.push({
					resourceName: user.UserName,
					resourceArn: user.Arn,
					status: ComplianceStatus.ERROR,
					message: `Error checking access keys: ${error instanceof Error ? error.message : String(error)}`
				});
			}
		}
	} catch (error) {
		results.checks = [
			{
				resourceName: "IAM Check",
				status: ComplianceStatus.ERROR,
				message: `Error checking IAM users: ${error instanceof Error ? error.message : String(error)}`
			}
		];
		return results;
	}

	return results;
}

if (import.meta.main) {
<<<<<<< HEAD
	const region = process.env.AWS_REGION;
=======
	const region = process.env.AWS_REGION ?? "ap-southeast-1";
>>>>>>> 840507b0
	const results = await checkIamUserAccessKeys(region);
	printSummary(generateSummary(results));
}

export default {
	title: "Ensure there is only one active access key available for any single IAM user",
	description:
		"Access keys are long-term credentials for an IAM user or the AWS account root user. You can use access keys to sign programmatic requests to the AWS CLI or AWS API (directly or using the AWS SDK).",
	controls: [
		{
			id: "CIS-AWS-Foundations-Benchmark_v3.0.0_1.4",
			document: "CIS-AWS-Foundations-Benchmark_v3.0.0"
		}
	],
	severity: "MEDIUM",
	execute: checkIamUserAccessKeys,
	serviceName: "Amazon Identity and Access Management",
	shortServiceName: "iam"
} satisfies RuntimeTest;<|MERGE_RESOLUTION|>--- conflicted
+++ resolved
@@ -77,11 +77,7 @@
 }
 
 if (import.meta.main) {
-<<<<<<< HEAD
-	const region = process.env.AWS_REGION;
-=======
 	const region = process.env.AWS_REGION ?? "ap-southeast-1";
->>>>>>> 840507b0
 	const results = await checkIamUserAccessKeys(region);
 	printSummary(generateSummary(results));
 }
