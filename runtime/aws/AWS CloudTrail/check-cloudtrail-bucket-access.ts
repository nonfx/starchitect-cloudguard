import { CloudTrailClient, DescribeTrailsCommand } from "@aws-sdk/client-cloudtrail";
import { S3Client, GetBucketPolicyCommand, GetBucketAclCommand } from "@aws-sdk/client-s3";
import { printSummary, generateSummary } from "../../utils/string-utils.js";
import { ComplianceStatus, type ComplianceReport, type RuntimeTest } from "../../types.js";

interface BucketPolicy {
	Statement: Array<{
		Effect: string;
		Principal: string | { [key: string]: string | string[] };
		Action: string | string[];
		Resource: string | string[];
	}>;
}

async function isS3BucketPublic(s3Client: S3Client, bucketName: string): Promise<boolean> {
	try {
		// Check bucket policy
		try {
			const policyCommand = new GetBucketPolicyCommand({ Bucket: bucketName });
			const policyResponse = await s3Client.send(policyCommand);

			if (policyResponse.Policy) {
				const policy: BucketPolicy = JSON.parse(policyResponse.Policy);

				// Check for public access in policy
				const hasPublicAccess = policy.Statement.some(statement => {
					const principal =
						typeof statement.Principal === "string"
							? statement.Principal
							: JSON.stringify(statement.Principal);
					return (
						statement.Effect === "Allow" && (principal.includes("*") || principal.includes("AWS:*"))
					);
				});

				if (hasPublicAccess) return true;
			}
		} catch (error: any) {
			if (error.name !== "NoSuchBucketPolicy") throw error;
		}

		// Check bucket ACL
		const aclCommand = new GetBucketAclCommand({ Bucket: bucketName });
		const aclResponse = await s3Client.send(aclCommand);

		return (
			aclResponse.Grants?.some(
				grant =>
					grant.Grantee?.URI === "http://acs.amazonaws.com/groups/global/AllUsers" ||
					grant.Grantee?.URI === "http://acs.amazonaws.com/groups/global/AuthenticatedUsers"
			) ?? false
		);
	} catch (error) {
		throw new Error(
			`Error checking bucket access: ${error instanceof Error ? error.message : String(error)}`
		);
	}
}

async function checkCloudTrailBucketAccess(
	region: string = "us-east-1"
): Promise<ComplianceReport> {
	const cloudTrailClient = new CloudTrailClient({ region });
	const s3Client = new S3Client({ region });
	const results: ComplianceReport = {
		checks: []
	};

	try {
		// Get CloudTrail trails
		const trailsResponse = await cloudTrailClient.send(new DescribeTrailsCommand({}));

		if (!trailsResponse.trailList || trailsResponse.trailList.length === 0) {
			results.checks.push({
				resourceName: "CloudTrail",
				status: ComplianceStatus.NOTAPPLICABLE,
				message: "No CloudTrail trails found"
			});
			return results;
		}

		// Check each trail's S3 bucket
		for (const trail of trailsResponse.trailList) {
			if (!trail.S3BucketName) {
				results.checks.push({
					resourceName: trail.Name || "Unknown Trail",
					status: ComplianceStatus.ERROR,
					message: "Trail has no S3 bucket configured"
				});
				continue;
			}

			try {
				const isPublic = await isS3BucketPublic(s3Client, trail.S3BucketName);

				results.checks.push({
					resourceName: trail.S3BucketName,
					resourceArn: trail.TrailARN,
					status: isPublic ? ComplianceStatus.FAIL : ComplianceStatus.PASS,
					message: isPublic ? "CloudTrail S3 bucket is publicly accessible" : undefined
				});
			} catch (error) {
				results.checks.push({
					resourceName: trail.S3BucketName,
					resourceArn: trail.TrailARN,
					status: ComplianceStatus.ERROR,
					message: `Error checking bucket: ${error instanceof Error ? error.message : String(error)}`
				});
			}
		}
	} catch (error) {
		results.checks.push({
			resourceName: "CloudTrail Check",
			status: ComplianceStatus.ERROR,
			message: `Error checking CloudTrail: ${error instanceof Error ? error.message : String(error)}`
		});
	}

	return results;
}

if (import.meta.main) {
<<<<<<< HEAD
	const region = process.env.AWS_REGION;
=======
	const region = process.env.AWS_REGION ?? "ap-southeast-1";
>>>>>>> 840507b0
	const results = await checkCloudTrailBucketAccess(region);
	printSummary(generateSummary(results));
}

export default {
	title: "Ensure the S3 bucket used to store CloudTrail logs is not publicly accessible",
	description:
		"CloudTrail logs a record of every API call made in your account. These log files are stored in an S3 bucket. CIS recommends that the S3 bucket policy, or access control list (ACL), applied to the S3 bucket that CloudTrail logs to prevents public access to the CloudTrail logs. Allowing public access to CloudTrail log content might aid an adversary in identifying weaknesses in the affected account's use or configuration.",
	controls: [
		{
			id: "AWS-Foundational-Security-Best-Practices_v1.0.0_CloudTrail.5",
			document: "AWS-Foundational-Security-Best-Practices_v1.0.0"
		}
	],
	severity: "HIGH",
	execute: checkCloudTrailBucketAccess,
	serviceName: "Amazon CloudTrail",
	shortServiceName: "cloudtrail"
} satisfies RuntimeTest;<|MERGE_RESOLUTION|>--- conflicted
+++ resolved
@@ -120,11 +120,7 @@
 }
 
 if (import.meta.main) {
-<<<<<<< HEAD
-	const region = process.env.AWS_REGION;
-=======
 	const region = process.env.AWS_REGION ?? "ap-southeast-1";
->>>>>>> 840507b0
 	const results = await checkCloudTrailBucketAccess(region);
 	printSummary(generateSummary(results));
 }
